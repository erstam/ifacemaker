package main

import (
	"fmt"
	"io/ioutil"
	"log"

	"github.com/mkideal/cli"
	"github.com/vburenin/ifacemaker/maker"
)

type cmdlineArgs struct {
	cli.Helper
	Files      []string `cli:"*f,file" usage:"Go source file to read"`
	StructType string   `cli:"*s,struct" usage:"Generate an interface for this structure name"`
	IfaceName  string   `cli:"*i,iface" usage:"Name of the generated interface"`
	PkgName    string   `cli:"*p,pkg" usage:"Package name for the generated interface"`
	CopyDocs   bool     `cli:"d,doc" usage:"Copy docs from methods" dft:"true"`
	Output     string   `cli:"o,output" usage:"Output file name. If not provided, result will be printed to stdout."`
}

func run(args *cmdlineArgs) {
	allMethods := []string{}
	allImports := []string{}
	mset := make(map[string]struct{})
	iset := make(map[string]struct{})
	for _, f := range args.Files {
		src, err := ioutil.ReadFile(f)
		if err != nil {
			log.Fatal(err.Error())
		}
		methods, imports := maker.ParseStruct(src, args.StructType, args.CopyDocs)
		for _, m := range methods {
			if _, ok := mset[m]; !ok {
				allMethods = append(allMethods, m)
				mset[m] = struct{}{}
			}
		}
		for _, i := range imports {
			if _, ok := iset[i]; !ok {
				allImports = append(allImports, i)
				iset[i] = struct{}{}
			}
		}
	}

<<<<<<< HEAD
	result, err := maker.MakeInterface(args.PkgName, args.IfaceName, allMethods, nil)
=======
	result, err := maker.MakeInterface(args.PkgName, args.IfaceName, allMethods, allImports)
	result = append(result, '\n')
>>>>>>> a4ca69db
	if err != nil {
		log.Fatal(err.Error())
	}

	if args.Output == "" {
		fmt.Println(string(result))
	} else {
		ioutil.WriteFile(args.Output, result, 0644)
	}

}

func main() {
	cli.Run(&cmdlineArgs{}, func(ctx *cli.Context) error {
		argv := ctx.Argv().(*cmdlineArgs)
		run(argv)
		return nil
	})
}<|MERGE_RESOLUTION|>--- conflicted
+++ resolved
@@ -44,12 +44,7 @@
 		}
 	}
 
-<<<<<<< HEAD
-	result, err := maker.MakeInterface(args.PkgName, args.IfaceName, allMethods, nil)
-=======
 	result, err := maker.MakeInterface(args.PkgName, args.IfaceName, allMethods, allImports)
-	result = append(result, '\n')
->>>>>>> a4ca69db
 	if err != nil {
 		log.Fatal(err.Error())
 	}
